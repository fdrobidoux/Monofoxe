# v 2.0.0.0-dev:

### IN THIS BUILD:
<<<<<<< HEAD
- Fixed VertexBatch.Effect being reset every frame.
=======

- Fixed crashing when adding/removing components during component event. 
>>>>>>> 3691b2ae

### FEATURES:

- Documentation!
- Added `ResourceHub` and `ResourceBox` instead of old loading systems.
- Added `Angle` class for better angle management.
- Added .NET Standard library template.
- Nopipeline's NPL config supports adding references with environment variables.
- Monofoxe is now able to launch on Android.
- Added an ability to change entity update order.
- Added an all-in-one multiplatform project template.
- Added various item templates.
- Added `VertexBatch` class.
- Added per-vertex z depth for sprites, surfaces and frames.
- Added `ZNearPlane` and `ZFarPlane` to the camera.
- Added projection matrix to the camera.
- Added an option to set custom projection matrix to the `Surface`.

### CHANGES:

- Camera implements `IDisposable` interface now.
- `Alarm`, `AutoAlarm` and `Animation` use `EventHandler` instead of `Action` now.
- Spritegroup cstemplates doesn't require quotes for variable values now.
- Changed Draw methods in `Frame`, `Sprite` and `Surface` to use their properties by default instead of default struct values.
- Moved `animation` argument in `Sprite.Draw` method after `position`.
- Specifying origin in `Sprite.Draw()` isn't mandatory anymore. 
- `Frame`, `Sprite` and `Surface`'s `Rotation` field is `Angle` instead of `float` now.
- `GameMath` doesn't contain angle-related methods anymore. They are moved to `Angle` instead.
- All Monofoxe libraries are .NET Standard now.
- Nopipeline is now embedded into Monofoxe.
- All projects reference Monofoxe libraries from common place instead of raw per-project libraries.
- Replaced static methods in `TimeKeeper` with static `Global` instance.
- Removed drawing methods which work with raw x;y.
- Project templates for VS2019 now have tags.
- Bumped .NET Framework version to 4.7.2 for templates.
- Entity methods which count components/entities have been removed.
- Systems have been removed entirely.
- Components now have their own events.
- Calling `base.%EventName%()` is now required in entities for EC to work.
- Replaced GraphicsMgr's internal `SpriteBatch` with `VertexBatch`
- Moved graphics states from `GraphicsMgr` to `VertexBatch`.
- Moved matrix stack from `GraphicsMgr` to `VertexBatch`.
- Made `Camera` abstract class and added `Camera2D` class.
- `Camera`'s `Posision` and `Origin` are `Vector3` instead of `Vector2` now.
- `Primitive2D` now uses array of vertices instead of a list.

### FIXES:

- Layer depth sorting now works properly.
- `CameraMgr.Cameras` is a List instead of `IReadOnlyColection` now.
- `KeepAspestRatio` canvas mode now scales canvas correctly.
- Fixed memory leak in `Camera`.
- Fixed `BasicTilemapSystem` not drawing the very last row and column of tiles.
- Nopipeline now works with paths which contain spaces.
- Angle difference formula now works properly.
- Uninstaller now appears in Add\Remove Programs section.
- Fixed various project warnings.
- Fixed `Origin` property not being used in `Surface`.


<hr/>
# v 1.0.1.1

### FIXES:

- Fixed `MapBuilder` crashing when some tilesets are ignored.

<hr/>
# v1.0.1.0

### FEATURES:

- Added Animation class.
- Added Easing class.
- Added DirectionToVector2 methods to GameMath.
- Added a set of demos. See Monofoxe.Playground project.
- Added Windows DirectX templates.

### CHANGES:

- Moved Cameras from Monofoxe.Engine.Utils to Monofoxe.Engine namespace.
- Moved NumberExtensions and Vector2Extensions to Monofoxe.Engine namespace.
- Camera.Rotation is now float instead of int.
- Added GraphicsMgr.CurrentWorld.
- Renamed GraphicsMgr.CurrentTransformMatrix to GraphicsMgr.CurrentView.

### FIXES:

- `AlphaBlend.fx` now works for DirectX.
- Content.mgcb now correctly builds for cross-platform projects.
- `AddComponent()` now throws an exception, if trying to add a component owned by other entity.
- `AffectedBySpeedMultiplier` has been removed from alarms. It can be replaced by `TimeKeeper`.
- Fixed NoPipeline not saving cases of the resource names.
- Fixed NoPipeline's watcher not working with newly added files.
- Fixed crashing, when text is being drawn last in the frame.
- Renamed `Round/Ceiling/Floor` to `RoundV/CeilingV/FloorV` in `Vector2` extensions, which were causing name clashes.
- Fixed tile objects `GID` being offset by 1 when loaded from templates.
- Optimized `MapBuilder`.
- Optimized graphics pipeline.
- Fixed graphics not working properly on DirectX.
- Fixed `ToggleFullScreen` not working properly with Canvas.

<hr/>
# v1.0.0.0


<|MERGE_RESOLUTION|>--- conflicted
+++ resolved
@@ -1,12 +1,8 @@
 # v 2.0.0.0-dev:
 
 ### IN THIS BUILD:
-<<<<<<< HEAD
 - Fixed VertexBatch.Effect being reset every frame.
-=======
-
 - Fixed crashing when adding/removing components during component event. 
->>>>>>> 3691b2ae
 
 ### FEATURES:
 
