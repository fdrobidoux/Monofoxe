![logo](logo/logo_transparent.png)

# What am I looking at?
This is Monofoxe - a game engine based on the [Monogame Framework](http://monogame.net). 
Its main goal is to greatly simplify working with Monogame and to provide basic set of tools 
enabling you to just *create a new project and make a damn game* without removing low-level access to the framework.
Monofoxe took a lot of inspiration from Game Maker, so it should be a bit familiar to some folks.

**Current version: 2.0.0.0-dev** [View changelog](/CHANGELOG.md)

<<<<<<< HEAD
[Download in-dev build (recommended)](https://github.com/gnFur/Monofoxe/releases/tag/v2.0.0.0-dev%2B004)
=======
[Download in-dev build (recommended)](https://github.com/Martenfur/Monofoxe/releases/)
>>>>>>> db79a18c

[Download last stable release](https://github.com/gnFur/Monofoxe/releases/latest)

[**View Docs**](Docs/README.md)


# What can it do?

Everything Monogame does, plus:

* Graphics pipeline and automated batch\vertex buffer management.
* Easy animation from sprite sheets.
* Texture packing.
* Sprite groups and dynamic graphics loading.
* Input management.
* Useful math for collisions and other game stuff.
* Timers, alarms, cameras, state machines, tilemaps, foxes!
* FMOD audio support (As a standalone [library](https://github.com/gnFur/ChaiFoxes.FMODAudio/)).
* Hybrid ECS.
* Scene system (with layers!).
* Tiled maps support.
* Enhanced resource management via [NoPipeline](https://github.com/Martenur/NoPipeline).


Coming in the future:

* Animated tiles and infinite tilemaps from Tiled.
* Particle system.
* Documentation.

# Can I use it in my p...

Yes, you can. Monofoxe is licensed under MPL 2.0, so you can use it and its code in any shenanigans you want. Free games, commercial games, your own the-coolest-in-the-world engines - no payment or royalties required. Just please leave a credit. ; - )
(Though, if you will be using FMOD, it has its own [license](https://fmod.com/licensing#faq), which is much less permissive than mine.)

# Should I use it?

Well, up to you. Currently I am developing Monofoxe alone, and can't really provide huge support, or anything. This is mostly an engine for myself and my games - I am not naive enough to think, that everyone will suddenly rush and drop Unity/Game Maker/whatever in favor of Monofoxe. But you can try. ( - :

# How do I use it?

<<<<<<< HEAD
Download the Monofoxe installer from the [latest release](https://github.com/gnFur/Monofoxe/releases/latest) or [in-dev build (recommended)](https://github.com/gnFur/Monofoxe/releases/tag/v2.0.0.0-dev%2B004).
Installer bundles Visual Studio 2015, 2017 and 2019 templates, [NoPipeline](https://github.com/gnFur/NoPipeline) and Monogame 3.7.1 installation. If you don't want 3.7.1, Monofoxe is confirmed to work on 3.6 and 3.7. It most likely will work on Monogame dev build, but it constantly changes, so you never know.
=======
Download the Monofoxe installer from the [latest release](https://github.com/Martenfur/Monofoxe/releases/latest) or [in-dev build (recommended)](https://github.com/Martenfur/Monofoxe/releases/).
Installer bundles Visual Studio 2015, 2017 and 2019 templates, [NoPipeline](https://github.com/Martenfur/NoPipeline) and Monogame 3.7.1 installation. If you don't want 3.7.1, Monofoxe is confirmed to work on 3.6 and 3.7. It most likely will work on Monogame dev build, but it constantly changes, so you never know.
>>>>>>> db79a18c

Just install Monofoxe, create Monofoxe project and you're good to go. 

**NOTE:** Due to VS2019 project search being completely broken, templates may not appear in the search right away. Instead of searching select "Monofoxe" in `Project Types`.

You can also check out the [basic feature demos](Monofoxe.Playground/), [Demo game](https://bitbucket.org/gnFur/monofoxe.demo/) or the [Docs](Docs/README.md) (Currently not finished) to learn how to use Monofoxe.

# I've suddenly started loving foxes and want to contribute!

That's the spirit. Check out if I need any help on my [Quire board](https://quire.io/w/Monofoxe/?board=Monofoxe). Stuff under `Open for taking` category is, well, open for taking. You can also contact me via email (`chaifoxes@gmail.com`), on [Twitter](https://twitter.com/ChaiFoxes) or on Discord (`Martenfur#2490`).

**Don't forget to check out Codestyle.cs before contributing!!!**

## Foxes who helped

- [MirrorOfSun](https://github.com/MirrorOfSUn)
- [Shazan](https://bitbucket.org/%7B07c29368-d971-4ab1-8ec5-1a89d56bfa43%7D/)

*don't forget to pet your foxes*<|MERGE_RESOLUTION|>--- conflicted
+++ resolved
@@ -8,11 +8,7 @@
 
 **Current version: 2.0.0.0-dev** [View changelog](/CHANGELOG.md)
 
-<<<<<<< HEAD
-[Download in-dev build (recommended)](https://github.com/gnFur/Monofoxe/releases/tag/v2.0.0.0-dev%2B004)
-=======
 [Download in-dev build (recommended)](https://github.com/Martenfur/Monofoxe/releases/)
->>>>>>> db79a18c
 
 [Download last stable release](https://github.com/gnFur/Monofoxe/releases/latest)
 
@@ -54,13 +50,8 @@
 
 # How do I use it?
 
-<<<<<<< HEAD
-Download the Monofoxe installer from the [latest release](https://github.com/gnFur/Monofoxe/releases/latest) or [in-dev build (recommended)](https://github.com/gnFur/Monofoxe/releases/tag/v2.0.0.0-dev%2B004).
-Installer bundles Visual Studio 2015, 2017 and 2019 templates, [NoPipeline](https://github.com/gnFur/NoPipeline) and Monogame 3.7.1 installation. If you don't want 3.7.1, Monofoxe is confirmed to work on 3.6 and 3.7. It most likely will work on Monogame dev build, but it constantly changes, so you never know.
-=======
 Download the Monofoxe installer from the [latest release](https://github.com/Martenfur/Monofoxe/releases/latest) or [in-dev build (recommended)](https://github.com/Martenfur/Monofoxe/releases/).
 Installer bundles Visual Studio 2015, 2017 and 2019 templates, [NoPipeline](https://github.com/Martenfur/NoPipeline) and Monogame 3.7.1 installation. If you don't want 3.7.1, Monofoxe is confirmed to work on 3.6 and 3.7. It most likely will work on Monogame dev build, but it constantly changes, so you never know.
->>>>>>> db79a18c
 
 Just install Monofoxe, create Monofoxe project and you're good to go. 
 
